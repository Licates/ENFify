"""Module that combines steps of the workflow."""

<<<<<<< HEAD
import numpy as np
from loguru import logger
from scipy.signal import get_window

from enfify.enf_enhancement import RFA, VMD
from enfify.enf_estimation import freq_estimation_DFT1, segmented_freq_estimation_DFT1
from enfify.preprocessing import bandpass_filter, downsample_ffmpeg, downsample_scipy
=======
import matplotlib.pyplot as plt

from enfify.preprocessing import (
    # bandpass_filter,
    # downsample_ffmpeg,
    downsample_scipy_new,
    # downsample_ffmpeg,
    fir_bandpass_filter,
    extract_spatial_features,
    extract_temporal_features,
)
from enfify.enf_enhancement import VMD, RFA_STFT, RFA_DFT1
from enfify.enf_estimation import (
    segmented_freq_estimation_DFT1,
    STFT,
    segmented_phase_estimation_DFT1,
)
>>>>>>> 8045c64d


def freq_CNN_feature_pipeline(sig, sample_freq, config):
    """
    Processes an audio signal to extract frequency features for a CNN pipeline.

    Args:
        sig (numpy.ndarray): The input audio signal
        sample_freq (float): The sampling frequency of the input signal
        config (dict): Configuration dictionary containing parameters for processing

    Returns:
        numpy.ndarray: The extracted instantaneous frequency features

    Process:
        - Downsamples the signal if enabled
        - Applies a bandpass filter if specified
        - Performs Variational Mode Decomposition (VMD) if enabled
        - Applies a Robust Filtering Algorithm (RFA) if specified
        - Estimates the instantaneous frequencies using DFT1
        - Trims the boundary values from the frequency estimates
    """
    # Nominal ENF
    nom_enf = config["nominal_enf"]

    # Estimate the instantaneous frequency
    freq_estimation_config = config["freq_estimation"]
    n_dft = freq_estimation_config["n_dft"]
    step_size = freq_estimation_config["step_size"]
    window_len = freq_estimation_config["window_len"]

    # Downsampling
<<<<<<< HEAD
    nominal_enf = config["nominal_enf"]
    downsample_freq = config["downsampling_frequency_per_nominal_enf"] * nominal_enf
    sig, sample_freq = downsample_ffmpeg(sig, sample_freq, downsample_freq)

    # Bandpass Filter
    bandpass_config = config["bandpass_filter"]
    lowcut = bandpass_config["lowcut"]
    highcut = bandpass_config["highcut"]
    order = bandpass_config["order"]
    sig = bandpass_filter(sig, lowcut, highcut, sample_freq, order)

    # Frame Splitting and Windowing
    window_type = config["window_type"]
    frame_len_samples = int(config["frame_len"] / 1000 * sample_freq)
    frame_shift = int(frame_len_samples * (1 - config["frame_overlap"]))

    num_frames = (len(sig) - frame_len_samples + frame_shift) // frame_shift
    frames = np.zeros((num_frames, frame_len_samples))

    window = get_window(window_type, frame_len_samples)
    for i in range(num_frames):
        start = i * frame_shift
        end = start + frame_len_samples
        frames[i] = sig[start:end] * window

    logger.info(f"Number of frames: {num_frames}")
    logger.info(f"Frame length: {frame_len_samples} samples")

    # Estimate the instantaneous frequency
    freq_estimation_config = config["freq_estimation"]
    n_dft = freq_estimation_config["n_dft"]

    feature_freqs = np.array([freq_estimation_DFT1(frame, sample_freq, n_dft) for frame in frames])
=======
    downsample_freq = config["downsampling_frequency_per_nominal_enf"] * config["nominal_enf"]

    if config["downsample_enabled"]:
        sig, sample_freq = downsample_scipy_new(sig, sample_freq, downsample_freq)

    # Bandpass Filter
    bandpass_config = config["bandpass_filter"]
    if bandpass_config["is_enabled"]:
        # lowcut = bandpass_config["lowcut"]
        # highcut = bandpass_config["highcut"]
        # order = bandpass_config["order"]
        sig = fir_bandpass_filter(sig, sample_freq, nom_enf, deltaf=0.6, N=10_000)

    # Variational Mode Decomposition
    VMD_config = config["VMD"]
    if VMD_config["is_enabled"]:
        loop = VMD_config["loop"]
        alpha = VMD_config["alpha"]
        tau = VMD_config["tau"]
        n_mode = VMD_config["n_mode"]
        DC = VMD_config["DC"]
        tol = VMD_config["tol"]

        for i in range(loop):
            u_clean, _, _ = VMD(sig, alpha, tau, n_mode, DC, tol)
            sig = u_clean[0]

    # Robust Filtering Algorithm
    RFA_config = config["RFA"]
    if RFA_config["is_enabled"]:
        f0 = RFA_config["f0"]
        i = RFA_config["I"]
        tau = RFA_config["tau"]
        # epsilon = RFA_config["epsilon"]

        sig = RFA_STFT(sig, downsample_freq, tau, i, f0, window_len, step_size)

    # Calculate the instantaneous frequencies
    feature_freqs = segmented_freq_estimation_DFT1(
        sig, downsample_freq, n_dft, step_size, window_len
    )

    # Cut the boundary to weaken boundary value problems
    feature_freqs = feature_freqs[40:-40]

    # Plot the frequencies
    if config["plot"]:
        plt.plot(feature_freqs)
        plt.show()
>>>>>>> 8045c64d

    return feature_freqs


def phase_CNNBiLSTM_feature_pipeline(sig, sample_freq, config):
    """
    Processes an audio signal to extract phase features for a CNN BiLSTM pipeline.

    Args:
        sig (numpy.ndarray): The input audio signal.
        sample_freq (float): The sampling frequency of the input signal.
        config (dict): Configuration dictionary containing parameters for processing.

    Returns:
        tuple: A tuple containing:
            - numpy.ndarray: The extracted spatial features.
            - numpy.ndarray: The extracted temporal features.

    Process:
        - Downsamples the signal if enabled.
        - Applies a bandpass filter if enabled.
        - Performs Variational Mode Decomposition (VMD) if enabled.
        - Applies a Robust Filtering Algorithm (RFA) if enabled.
        - Estimates the instantaneous phases using DFT.
        - Trims the boundary values from the phase estimates.
        - Extracts spatial and temporal features for CNN BiLSTM processing.
    """
    # Nominal ENF
    nom_enf = config["nominal_enf"]

    # Estimate the instantaneous phase
    freq_estimation_config = config["phase_estimation"]
    n_dft = freq_estimation_config["n_dft"]
    step_size = freq_estimation_config["step_size"]
    window_len = freq_estimation_config["window_len"]

    # Downsampling
    downsample_freq = config["downsampling_frequency_per_nominal_enf"] * config["nominal_enf"]

    if config["downsample_enabled"]:
        sig, sample_freq = downsample_scipy_new(sig, sample_freq, downsample_freq)

    # Bandpass Filter
    bandpass_config = config["bandpass_filter"]
    if bandpass_config["is_enabled"]:
        # lowcut = bandpass_config["lowcut"]
        # highcut = bandpass_config["highcut"]
        # order = bandpass_config["order"]
        sig = fir_bandpass_filter(sig, sample_freq, nom_enf, deltaf=1, N=1_000)

    # Variational Mode Decomposition
    VMD_config = config["VMD"]
    if VMD_config["is_enabled"]:
        loop = VMD_config["loop"]
        alpha = VMD_config["alpha"]
        tau = VMD_config["tau"]
        n_mode = VMD_config["n_mode"]
        DC = VMD_config["DC"]
        tol = VMD_config["tol"]

        for i in range(loop):
            u_clean, _, _ = VMD(sig, alpha, tau, n_mode, DC, tol)
            sig = u_clean[0]

    # Robust Filtering Algorithm
    RFA_config = config["RFA"]
    if RFA_config["is_enabled"]:
        f0 = RFA_config["f0"]
        i = RFA_config["I"]
        tau = RFA_config["tau"]
        # epsilon = RFA_config["epsilon"]

        sig = RFA_STFT(sig, downsample_freq, tau, i, f0, window_len, step_size)

    # Calculate the instantaneous phases
    feature_phases = segmented_phase_estimation_DFT1(
        sig, downsample_freq, nom_enf, n_dft, step_size, window_len
    )

    # Cut the boundary to weaken boundary value problems
    feature_phases = feature_phases[40:-40]

    # Plot the frequencies
    if config["plot"]:
        plt.plot(feature_phases)
        plt.show()

    # CNN BiLSTM feature processing
    feature_config = config["feature_matrices"]
    sn = feature_config["sn"]
    fl = feature_config["fl"]
    fn = feature_config["fn"]

    spatial_features = extract_spatial_features(feature_phases, sn)
    temporal_features = extract_temporal_features(feature_phases, fl, fn)

    return spatial_features, temporal_features


def freq_CNNBiLSTM_feature_pipeline(sig, sample_freq, config):
    """
    Processes an audio signal to extract frequency features for a CNN BiLSTM pipeline.

    Args:
        sig (numpy.ndarray): The input audio signal
        sample_freq (float): The sampling frequency of the input signal
        config (dict): Configuration dictionary containing parameters for processing

    Returns:
        tuple: A tuple containing:
            - numpy.ndarray: The extracted spatial features.
            - numpy.ndarray: The extracted temporal features.

    Process:
        - Downsamples the signal if enabled.
        - Applies a bandpass filter if spenabled.
        - Performs Variational Mode Decomposition (VMD) if enabled.
        - Applies a Robust Filtering Algorithm (RFA) if enabled.
        - Estimates the instantaneous frequencies using STFT.
        - Trims the boundary values from the frequency estimates.
        - Extracts spatial and temporal features for CNN BiLSTM processing.
    """
    # Nominal ENF
    nom_enf = config["nominal_enf"]

    # Estimate the instantaneous phase
    freq_estimation_config = config["phase_estimation"]
    step_size = freq_estimation_config["step_size"]
    window_len = freq_estimation_config["window_len"]
    n_dft = freq_estimation_config["n_dft"]

    # Downsampling
    downsample_freq = config["downsampling_frequency_per_nominal_enf"] * config["nominal_enf"]

    if config["downsample_enabled"]:
        sig, sample_freq = downsample_scipy_new(sig, sample_freq, downsample_freq)

    # Bandpass Filter
    bandpass_config = config["bandpass_filter"]
    if bandpass_config["is_enabled"]:
        # lowcut = bandpass_config["lowcut"]
        # highcut = bandpass_config["highcut"]
        # order = bandpass_config["order"]
        sig = fir_bandpass_filter(sig, sample_freq, nom_enf, deltaf=0.6, N=10_000)

    # Variational Mode Decomposition
    VMD_config = config["VMD"]
    if VMD_config["is_enabled"]:
        loop = VMD_config["loop"]
        alpha = VMD_config["alpha"]
        tau = VMD_config["tau"]
        n_mode = VMD_config["n_mode"]
        DC = VMD_config["DC"]
        tol = VMD_config["tol"]

        for i in range(loop):
            u_clean, _, _ = VMD(sig, alpha, tau, n_mode, DC, tol)
            sig = u_clean[0]

    # Robust Filtering Algorithm
    RFA_config = config["RFA"]
    if RFA_config["is_enabled"]:
        f0 = RFA_config["f0"]
        i = RFA_config["I"]
        tau = RFA_config["tau"]
        # epsilon = RFA_config["epsilon"]
        sig = RFA_DFT1(sig, downsample_freq, tau, i, f0, window_len, step_size, n_dft)

    # Calculate the instantaneous frequencies
    feature_freqs = STFT(sig, downsample_freq, step_size, window_len)

    # Cut the boundary to weaken boundary value problems
    feature_freqs = feature_freqs[40:-40]

    # Plot the frequencies
    if config["plot"]:
        plt.plot(feature_freqs)
        plt.show()

    # CNN BiLSTM feature processing
    feature_config = config["feature_matrices"]
    sn = feature_config["sn"]
    fl = feature_config["fl"]
    fn = feature_config["fn"]

    spatial_features = extract_spatial_features(feature_freqs, sn)
    temporal_features = extract_temporal_features(feature_freqs, fl, fn)

    return spatial_features, temporal_features<|MERGE_RESOLUTION|>--- conflicted
+++ resolved
@@ -1,32 +1,26 @@
 """Module that combines steps of the workflow."""
 
-<<<<<<< HEAD
+import matplotlib.pyplot as plt
 import numpy as np
 from loguru import logger
 from scipy.signal import get_window
 
-from enfify.enf_enhancement import RFA, VMD
-from enfify.enf_estimation import freq_estimation_DFT1, segmented_freq_estimation_DFT1
-from enfify.preprocessing import bandpass_filter, downsample_ffmpeg, downsample_scipy
-=======
-import matplotlib.pyplot as plt
-
-from enfify.preprocessing import (
-    # bandpass_filter,
-    # downsample_ffmpeg,
+from enfify.enf_enhancement import RFA, RFA_DFT1, RFA_STFT, VMD
+from enfify.enf_estimation import (
+    STFT,
+    freq_estimation_DFT1,
+    segmented_freq_estimation_DFT1,
+    segmented_phase_estimation_DFT1,
+)
+from enfify.preprocessing import (  # bandpass_filter,; downsample_ffmpeg,
+    bandpass_filter,
+    downsample_ffmpeg,
+    downsample_scipy,
     downsample_scipy_new,
-    # downsample_ffmpeg,
-    fir_bandpass_filter,
     extract_spatial_features,
     extract_temporal_features,
+    fir_bandpass_filter,
 )
-from enfify.enf_enhancement import VMD, RFA_STFT, RFA_DFT1
-from enfify.enf_estimation import (
-    segmented_freq_estimation_DFT1,
-    STFT,
-    segmented_phase_estimation_DFT1,
-)
->>>>>>> 8045c64d
 
 
 def freq_CNN_feature_pipeline(sig, sample_freq, config):
@@ -59,41 +53,6 @@
     window_len = freq_estimation_config["window_len"]
 
     # Downsampling
-<<<<<<< HEAD
-    nominal_enf = config["nominal_enf"]
-    downsample_freq = config["downsampling_frequency_per_nominal_enf"] * nominal_enf
-    sig, sample_freq = downsample_ffmpeg(sig, sample_freq, downsample_freq)
-
-    # Bandpass Filter
-    bandpass_config = config["bandpass_filter"]
-    lowcut = bandpass_config["lowcut"]
-    highcut = bandpass_config["highcut"]
-    order = bandpass_config["order"]
-    sig = bandpass_filter(sig, lowcut, highcut, sample_freq, order)
-
-    # Frame Splitting and Windowing
-    window_type = config["window_type"]
-    frame_len_samples = int(config["frame_len"] / 1000 * sample_freq)
-    frame_shift = int(frame_len_samples * (1 - config["frame_overlap"]))
-
-    num_frames = (len(sig) - frame_len_samples + frame_shift) // frame_shift
-    frames = np.zeros((num_frames, frame_len_samples))
-
-    window = get_window(window_type, frame_len_samples)
-    for i in range(num_frames):
-        start = i * frame_shift
-        end = start + frame_len_samples
-        frames[i] = sig[start:end] * window
-
-    logger.info(f"Number of frames: {num_frames}")
-    logger.info(f"Frame length: {frame_len_samples} samples")
-
-    # Estimate the instantaneous frequency
-    freq_estimation_config = config["freq_estimation"]
-    n_dft = freq_estimation_config["n_dft"]
-
-    feature_freqs = np.array([freq_estimation_DFT1(frame, sample_freq, n_dft) for frame in frames])
-=======
     downsample_freq = config["downsampling_frequency_per_nominal_enf"] * config["nominal_enf"]
 
     if config["downsample_enabled"]:
@@ -143,7 +102,45 @@
     if config["plot"]:
         plt.plot(feature_freqs)
         plt.show()
->>>>>>> 8045c64d
+
+    return feature_freqs
+
+
+def freq_feature_pipeline(sig, sample_freq, config):
+    # Downsampling
+    nominal_enf = config["nominal_enf"]
+    downsample_freq = config["downsampling_frequency_per_nominal_enf"] * nominal_enf
+    sig, sample_freq = downsample_ffmpeg(sig, sample_freq, downsample_freq)
+
+    # Bandpass Filter
+    bandpass_config = config["bandpass_filter"]
+    lowcut = bandpass_config["lowcut"]
+    highcut = bandpass_config["highcut"]
+    order = bandpass_config["order"]
+    sig = bandpass_filter(sig, lowcut, highcut, sample_freq, order)
+
+    # Frame Splitting and Windowing
+    window_type = config["window_type"]
+    frame_len_samples = int(config["frame_len"] / 1000 * sample_freq)
+    frame_shift = int(frame_len_samples * (1 - config["frame_overlap"]))
+
+    num_frames = (len(sig) - frame_len_samples + frame_shift) // frame_shift
+    frames = np.zeros((num_frames, frame_len_samples))
+
+    window = get_window(window_type, frame_len_samples)
+    for i in range(num_frames):
+        start = i * frame_shift
+        end = start + frame_len_samples
+        frames[i] = sig[start:end] * window
+
+    logger.info(f"Number of frames: {num_frames}")
+    logger.info(f"Frame length: {frame_len_samples} samples")
+
+    # Estimate the instantaneous frequency
+    freq_estimation_config = config["freq_estimation"]
+    n_dft = freq_estimation_config["n_dft"]
+
+    feature_freqs = np.array([freq_estimation_DFT1(frame, sample_freq, n_dft) for frame in frames])
 
     return feature_freqs
 
