--- conflicted
+++ resolved
@@ -26,7 +26,7 @@
 @app.command()
 def frontend(
     audio_file_path: str = typer.Argument(
-        "INPUT_Audio_Data/cut_min_001_ref.wav",  # TODO: am ende kein default
+        "INPUT_Audio_Data/cut_min_005_ref.wav",  # TODO: am ende kein default
         help="The path of the audio file to process.",
     ),
     config_path: str = typer.Option(
@@ -91,14 +91,9 @@
     # Phase Estimation
     nom_enf = config["nominal_enf"]
 
-<<<<<<< HEAD
     phase_config = config["phase_estimation"]
     num_cycles = phase_config["num_cycles"]
     n_dft = phase_config["n_dft"]
-=======
-        # Apply bandpass filter on the signal
-        sig = bandpass_filter(sig, lowcut, high_cut, fs, 1)
->>>>>>> 823c1b4a
 
     time = len(sig) / fs
 
@@ -107,7 +102,6 @@
     x_hilbert = np.linspace(0.0, time, len(hilbert_phases))
 
     # DFT0 instantaneous phase estimation
-<<<<<<< HEAD
     phases = segmented_phase_estimation_DFT0(sig, fs, num_cycles, n_dft, nom_enf)
     x_DFT0 = np.linspace(0.0, time, len(phases))
 
@@ -115,6 +109,7 @@
         hilbert_phases, x_hilbert
     )
     DFT0_phases_new, x_DFT0_new, DFT0_interest_region = find_cut_in_phases(phases, x_DFT0)
+
 
     # Create the phase plots
     # TODO: Paths in config or as terminal arguments
@@ -148,32 +143,6 @@
         cut_to_alpha_pdf(hilbert_phase_path, DFT0_phase_path, pdf_outpath)
 
 
-
-# MAIN
-=======
-    DFT0_phases = segmented_phase_estimation_DFT0(sig, fs, NUM_CYCLES, N_DFT, ref_enf)
-    x_DFT0 = np.linspace(0.,time, len(DFT0_phases))
-
-    hilbert_phases_new, x_hilbert_new, hil_interest_region = find_cut_in_phases(hilbert_phases, x_hilbert)
-    DFT0_phases_new, x_DFT0_new, DFT0_interest_region = find_cut_in_phases(DFT0_phases, x_DFT0)
-
-    image_path = "OUTPUT_Audio_Data"
-    hilbert_phase_im = "hilbert_phase_im.png"
-    DFT0_phase_im = "DFT0_phase_im.png"
-
-    
-    if np.any(hil_interest_region) == False:
-        create_phase_plot(x_hilbert, hilbert_phases, image_path, hilbert_phase_im)
-        create_phase_plot(x_DFT0, DFT0_phases, image_path, DFT0_phase_im)
-        to_alpha_pdf(image_path + '/' + hilbert_phase_im, image_path + '/' + DFT0_phase_im)
-    
-    
-    create_cut_phase_plot(x_hilbert_new, hilbert_phases_new, x_hilbert, hil_interest_region, image_path, hilbert_phase_im)
-    create_cut_phase_plot(x_DFT0_new, DFT0_phases_new, x_DFT0, DFT0_interest_region, image_path, DFT0_phase_im)
-    
-    cut_to_alpha_pdf(image_path + '/' + hilbert_phase_im, image_path + '/' + DFT0_phase_im)
-
->>>>>>> 823c1b4a
 if __name__ == "__main__":
     app()
 # else:
