"""Module to generate PDF files and plots"""

import os

import matplotlib.pyplot as plt
import numpy as np
from fpdf import FPDF
from loguru import logger


# Class to generate a PDF file
class PDF(FPDF):
    """_summary_

    Args:
        FPDF (_type_): _description_
    """

    def header(self):
        self.set_font("Arial", "B", 18)
        self.cell(
            0, 10, "Audio tampering detection via the electrical network frequency", 0, 1, "C"
        )

    def chapter_title(self, title):
        self.set_font("Arial", "B", 14)
        self.cell(0, 10, title, 0, 1, "C")
        self.ln(10)

    def chapter_body(self, body):
        self.set_font("Arial", "", 12)
        self.multi_cell(0, 10, body)
        self.ln()

    def chapter_body_with_bold(self, body):
        parts = body.split("\033[1m")  # Split at bold indicator
        for part in parts:
            if "\033[0m" in part:
                bold_text, normal_text = part.split("\033[0m")
                self.set_font("Arial", "B", 12)
                self.multi_cell(0, 10, bold_text)
                self.set_font("Arial", "", 12)
                self.multi_cell(0, 10, normal_text)
            else:
                self.set_font("Arial", "", 12)
                self.multi_cell(0, 10, part)
        self.ln()

    def add_image(self, image_path, x=None, y=None, w=0, h=0):
        self.image(image_path, x, y, w, h)
        self.ln(10)

    def add_images_side_by_side(self, image1_path, image2_path, image_width, image_height):
        y = 200
        self.image(image1_path, x=10, y=y, w=image_width)
        # self.image(image2_path, x=self.w / 2 + 10, w=image_width)
        self.image(image2_path, x=100, y=y, w=image_width)
        self.ln(image_width + 10)

    def add_text_and_image(self, text, image_path, image_width):
        # Text on the left
        self.set_xy(10, self.get_y())
        self.multi_cell(self.w / 2 - 15, 10, text)

        # Image on the right
        self.set_xy(self.w / 2 + 10, self.get_y() - (len(text.split("\n")) * 10))
        self.image(image_path, w=image_width)
        self.ln(image_width + 10)


def create_cut_phase_plot(x_new, phases_new, x_old, region_of_interest, path):
    """_summary_

    Args:
        x_new (_type_): _description_
        phases_new (_type_): _description_
        x_old (_type_): _description_
        region_of_interest (_type_): _description_
        path (_type_): _description_
    """

    plt.plot(x_new, np.degrees(phases_new))
    plt.xlabel("Time in seconds")
    plt.ylabel("Phase (degrees)")
    plt.title("Phasediagramm")
    plt.axvline(x=x_old[int(np.min(region_of_interest))] - 1, color="red", linestyle="--")
    plt.axvline(x=x_old[int(np.max(region_of_interest))] + 1, color="red", linestyle="--")
    plt.grid(True)
    plt.savefig(path)
    plt.close()


def create_phase_plot(x_new, phases_new, path):
    """_summary_

    Args:
        x_new (_type_): _description_
        phases_new (_type_): _description_
        path (_type_): _description_
    """
    plt.plot(x_new, np.degrees(phases_new))
    plt.xlabel("Time in seconds")
    plt.ylabel("Phase in degrees")
    plt.title("Phasediagramm")
    plt.grid(True)
    plt.savefig(path)
    plt.close()


def cut_to_alpha_pdf(im_path1, im_paths, outpath):
    """_summary_

    Args:
        im_path1 (_type_): _description_
        im_path2 (_type_): _description_
    """
    pdf = PDF()
    pdf.add_page()

    # Diagramm in PDF einfügen
    pdf.chapter_title("Hilbert phase estimation")
    pdf.add_image(im_path1, w=pdf.w - 20)
    pdf.chapter_body(
        "The Plot shows the phase diagram of the input signal. The phase is estimated via instantaneous Hilbert phase estimation."
    )
    pdf.chapter_body_with_bold("\033[1mThe Audio shows discontinuities in its phase\033[0m")
    pdf.chapter_body_with_bold("The discontinuities and areas of interest are displayed in the following")

    for i in range(len(im_paths)):
        pdf.add_page()
        pdf.chapter_title("Hilbert phase discontinuities")
        pdf.add_image(im_paths[i], w=pdf.w - 20)
        pdf.chapter_body(
            "The Plot shows the phase diagram of the input signal in a found zone of interest."
        )

    # PDF speichern
    pdf.output(outpath)
    logger.info(f"Results pdf saved at {os.path.normpath(outpath)}")


def to_alpha_pdf(im_path, outpath):
    """_summary_

    Args:
        im_path1 (_type_): _description_
        im_path2 (_type_): _description_
    """
    pdf = PDF()
    pdf.add_page()

    # Diagramm in PDF einfügen
    pdf.chapter_title("Hilbert phase estimation")
    pdf.add_image(im_path, w=pdf.w - 20)
    pdf.chapter_body(
        "The Plot shows the phase diagram of the input signal. The phase is estimated via instantaneous Hilbert phase estimation."
    )
    pdf.chapter_body_with_bold("\033[1mThe Audio shows no discontinuities in its phase\033[0m")

    # PDF speichern
    pdf.output(outpath)
<<<<<<< HEAD
    print(f"Results pdf saved at {os.path.normpath(outpath)}")


def plot_func(x_hilbert, x_hilbert_new, hilbert_phases, hilbert_phases_new, hil_interest_region):

    # Create the phase plots
    # TODO: Paths in config or as terminal arguments
    root_path = os.path.join(os.path.dirname(__file__), "../reports")
    hilbert_phase_path = f"{root_path}/figures/hilbert_phase_im.png"
    pdf_outpath = f"{root_path}/enfify_alpha.pdf"

    if not np.any(hil_interest_region):
        create_phase_plot(x_hilbert, hilbert_phases, hilbert_phase_path)
        to_alpha_pdf(hilbert_phase_path, pdf_outpath)

    else:
        create_phase_plot(x_hilbert, hilbert_phases, hilbert_phase_path)

        cut_hil_phase_paths = []
        for i in range(len(hil_interest_region)):
            cut_hil_phase_paths.append(f"{root_path}/figures/{i}cut_hilbert_phase_im.png")

            create_cut_phase_plot(
                x_hilbert_new[i],
                hilbert_phases_new[i],
                x_hilbert,
                hil_interest_region[i],
                cut_hil_phase_paths[i],
            )
        
        cut_to_alpha_pdf(hilbert_phase_path, cut_hil_phase_paths, pdf_outpath)
=======
    logger.info(f"Results pdf saved at {os.path.normpath(outpath)}")
>>>>>>> bb8749b6
<|MERGE_RESOLUTION|>--- conflicted
+++ resolved
@@ -6,6 +6,7 @@
 import numpy as np
 from fpdf import FPDF
 from loguru import logger
+from enfify.config import FIGURES_DIR, REPORTS_DIR
 
 
 # Class to generate a PDF file
@@ -159,17 +160,16 @@
 
     # PDF speichern
     pdf.output(outpath)
-<<<<<<< HEAD
-    print(f"Results pdf saved at {os.path.normpath(outpath)}")
+    #print(f"Results pdf saved at {os.path.normpath(outpath)}")
+    logger.info(f"Results pdf saved at {os.path.normpath(outpath)}")
 
 
 def plot_func(x_hilbert, x_hilbert_new, hilbert_phases, hilbert_phases_new, hil_interest_region):
 
     # Create the phase plots
     # TODO: Paths in config or as terminal arguments
-    root_path = os.path.join(os.path.dirname(__file__), "../reports")
-    hilbert_phase_path = f"{root_path}/figures/hilbert_phase_im.png"
-    pdf_outpath = f"{root_path}/enfify_alpha.pdf"
+    hilbert_phase_path = str(FIGURES_DIR / "hilbert_phase_im.png")
+    pdf_outpath = str(REPORTS_DIR / "enfify_alpha.pdf")
 
     if not np.any(hil_interest_region):
         create_phase_plot(x_hilbert, hilbert_phases, hilbert_phase_path)
@@ -180,7 +180,8 @@
 
         cut_hil_phase_paths = []
         for i in range(len(hil_interest_region)):
-            cut_hil_phase_paths.append(f"{root_path}/figures/{i}cut_hilbert_phase_im.png")
+            hilbert_phase_path = str(FIGURES_DIR / "hilbert_phase_im.png")
+            cut_hil_phase_paths.append(str(FIGURES_DIR/f'{i}cut_hilbert_phase_im.png'))
 
             create_cut_phase_plot(
                 x_hilbert_new[i],
@@ -190,7 +191,4 @@
                 cut_hil_phase_paths[i],
             )
         
-        cut_to_alpha_pdf(hilbert_phase_path, cut_hil_phase_paths, pdf_outpath)
-=======
-    logger.info(f"Results pdf saved at {os.path.normpath(outpath)}")
->>>>>>> bb8749b6
+        cut_to_alpha_pdf(hilbert_phase_path, cut_hil_phase_paths, pdf_outpath)