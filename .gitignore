# OUR GITIGNORE LINES
scratch
temp
<<<<<<< HEAD
enfify/INPUT_Audio_Data
=======
*data*
*Data*
>>>>>>> 7638e09d
hidden*
lab*
*.pdf
*.mp3
*.wav
*.png


# FROM HERE ON GITIGNORE FROM COOKIECUTTER

# Data
/data/

# Mac OS-specific storage files
.DS_Store

# vim
*.swp
*.swo

## https://github.com/github/gitignore/blob/4488915eec0b3a45b5c63ead28f286819c0917de/Python.gitignore

# Byte-compiled / optimized / DLL files
__pycache__/
*.py[cod]
*$py.class

# C extensions
*.so

# Distribution / packaging
.Python
build/
develop-eggs/
dist/
downloads/
eggs/
.eggs/
lib/
lib64/
parts/
sdist/
var/
wheels/
share/python-wheels/
*.egg-info/
.installed.cfg
*.egg
MANIFEST

# PyInstaller
#  Usually these files are written by a python script from a template
#  before PyInstaller builds the exe, so as to inject date/other infos into it.
*.manifest
*.spec

# Installer logs
pip-log.txt
pip-delete-this-directory.txt

# Unit test / coverage reports
htmlcov/
.tox/
.nox/
.coverage
.coverage.*
.cache
nosetests.xml
coverage.xml
*.cover
*.py,cover
.hypothesis/
.pytest_cache/
cover/

# Translations
*.mo
*.pot

# Django stuff:
*.log
local_settings.py
db.sqlite3
db.sqlite3-journal

# Flask stuff:
instance/
.webassets-cache

# Scrapy stuff:
.scrapy

# MkDocs documentation
docs/site/

# PyBuilder
.pybuilder/
target/

# Jupyter Notebook
.ipynb_checkpoints

# IPython
profile_default/
ipython_config.py

# pyenv
#   For a library or package, you might want to ignore these files since the code is
#   intended to run in multiple environments; otherwise, check them in:
# .python-version

# pipenv
#   According to pypa/pipenv#598, it is recommended to include Pipfile.lock in version control.
#   However, in case of collaboration, if having platform-specific dependencies or dependencies
#   having no cross-platform support, pipenv may install dependencies that don't work, or not
#   install all needed dependencies.
#Pipfile.lock

# poetry
#   Similar to Pipfile.lock, it is generally recommended to include poetry.lock in version control.
#   This is especially recommended for binary packages to ensure reproducibility, and is more
#   commonly ignored for libraries.
#   https://python-poetry.org/docs/basic-usage/#commit-your-poetrylock-file-to-version-control
#poetry.lock

# pdm
#   Similar to Pipfile.lock, it is generally recommended to include pdm.lock in version control.
#pdm.lock
#   pdm stores project-wide configurations in .pdm.toml, but it is recommended to not include it
#   in version control.
#   https://pdm.fming.dev/#use-with-ide
.pdm.toml

# PEP 582; used by e.g. github.com/David-OConnor/pyflow and github.com/pdm-project/pdm
__pypackages__/

# Celery stuff
celerybeat-schedule
celerybeat.pid

# SageMath parsed files
*.sage.py

# Environments
.env
.venv
env/
venv/
ENV/
env.bak/
venv.bak/

# Spyder project settings
.spyderproject
.spyproject

# Rope project settings
.ropeproject

# mkdocs documentation
/site

# mypy
.mypy_cache/
.dmypy.json
dmypy.json

# Pyre type checker
.pyre/

# pytype static type analyzer
.pytype/

# Cython debug symbols
cython_debug/

# PyCharm
#  JetBrains specific template is maintained in a separate JetBrains.gitignore that can
#  be found at https://github.com/github/gitignore/blob/main/Global/JetBrains.gitignore
#  and can be added to the global gitignore or merged into this file.  For a more nuclear
#  option (not recommended) you can uncomment the following to ignore the entire idea folder.
#.idea/<|MERGE_RESOLUTION|>--- conflicted
+++ resolved
@@ -1,19 +1,14 @@
 # OUR GITIGNORE LINES
 scratch
 temp
-<<<<<<< HEAD
-enfify/INPUT_Audio_Data
-=======
-*data*
-*Data*
->>>>>>> 7638e09d
 hidden*
 lab*
 *.pdf
 *.mp3
 *.wav
 *.png
-
+*Data
+*data
 
 # FROM HERE ON GITIGNORE FROM COOKIECUTTER
 
