--- conflicted
+++ resolved
@@ -26,8 +26,5 @@
     - pydub
     - selenium
     - fpdf
-<<<<<<< HEAD
     - numba
-=======
-    - ffmpeg-python
->>>>>>> bb8749b6
+    - ffmpeg-python